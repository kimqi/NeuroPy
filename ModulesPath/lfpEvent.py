from dataclasses import dataclass
from datetime import datetime
from pathlib import Path

import matplotlib.gridspec as gridspec
import matplotlib.pyplot as plt
import numpy as np
import pandas as pd
import scipy.signal as sg
import scipy.stats as stats
from scipy import fftpack
import mathutil
import signal_process
from parsePath import Recinfo
from joblib import Parallel, delayed
from behavior import behavior_epochs
from artifactDetect import findartifact


class Hswa:
    """Analyses related to hippocampal slow oscillations

    Attributes
    ----------

    Methods
    ----------
    detect :
        detects putative events in the entire recording

    """

    def __init__(self, basepath):

        if isinstance(basepath, Recinfo):
            self._obj = basepath
        else:
            self._obj = Recinfo(basepath)

        # ------- defining file names ---------
        filePrefix = self._obj.files.filePrefix

        @dataclass
        class files:
            events: Path = filePrefix.with_suffix(".hswa.npy")

        self.files = files()
        self._load()

    def _load(self):

        if (f := self.files.events).is_file():
            evt = np.load(f, allow_pickle=True).item()
            self.events: pd.DataFrame = evt["events"]
            self.params = evt["DetectionParams"]

    def detect(self, chan, freq_band=(0.5, 4)):
        """Caculate delta events

        chan --> filter delta --> identify peaks and troughs within sws epochs only --> identifies a slow wave as trough to peak --> thresholds for 100ms minimum duration

        Parameters
        ----------
        chan : int
            channel to be used for detection
        freq_band : tuple, optional
            frequency band in Hz, by default (0.5, 4)
        """

        lfpsRate = self._obj.lfpSrate
        deltachan = self._obj.geteeg(chans=chan)

        # ---- filtering best ripple channel in delta band
        t = np.linspace(0, len(deltachan) / lfpsRate, len(deltachan))
        lf, hf = freq_band
        delta_sig = signal_process.filter_sig.bandpass(deltachan, lf=lf, hf=hf)
        delta = stats.zscore(delta_sig)  # normalization w.r.t session
        delta = -delta  # flipping as this is in sync with cortical slow wave

        # ---- finding peaks and trough for delta oscillations

        up = sg.find_peaks(delta)[0]
        down = sg.find_peaks(-delta)[0]

        if up[0] < down[0]:
            up = up[1:]
        if up[-1] > down[-1]:
            up = up[:-1]

        sigdelta = []
        for i in range(len(down) - 1):
            tbeg = t[down[i]]
            tpeak = t[up[i]]
            tend = t[down[i + 1]]
            peakamp = delta[up[i]]
            endamp = delta[down[i + 1]]
            # ------ thresholds for selecting delta --------
            # if (peakamp > 2 and endamp < 0) or (peakamp > 1 and endamp < -1.5):
            sigdelta.append([peakamp, endamp, tpeak, tbeg, tend])

        sigdelta = np.asarray(sigdelta)
        print(f"{len(sigdelta)} delta detected")

        data = pd.DataFrame(
            {
                "start": sigdelta[:, 3],
                "end": sigdelta[:, 4],
                "peaktime": sigdelta[:, 2],
                "peakamp": sigdelta[:, 0],
                "endamp": sigdelta[:, 1],
            }
        )
        detection_params = {"freq_band": freq_band, "chan": chan}
        hipp_slow_wave = {"events": data, "DetectionParams": detection_params}

        np.save(self.files.events, hipp_slow_wave)
        self._load()

    def plot(self):
        """Gives a comprehensive view of the detection process with some statistics and examples"""
        eegSrate = self._obj.lfpSrate
        deltachan = self.params["chan"]
        goodchangrp = self._obj.goodchangrp
        chosenShank = [_ for _ in goodchangrp if deltachan in _]
        times = self.events.peaktime.to_numpy()
        tbeg = self.events.start.to_numpy()
        tend = self.events.end.to_numpy()

        eegdata = self._obj.geteeg(chans=chosenShank)
        # sort_ind = np.argsort(peakpower)
        # peakpower = peakpower[sort_ind]
        # times = times[sort_ind, :]
        # rpl_duration = np.diff(times, axis=1) * 1000  # in ms
        frames = times * eegSrate
        framesbeg = tbeg * eegSrate
        framesend = tend * eegSrate
        ndelta = len(times)

        fig = plt.figure(1, figsize=(6, 10))
        gs = gridspec.GridSpec(2, 10, figure=fig)
        fig.subplots_adjust(hspace=0.2)

        delta_to_plot = list(range(50, 60))

        beg_eeg = int(framesbeg[delta_to_plot[0]]) - eegSrate
        end_eeg = int(framesend[delta_to_plot[-1]]) + eegSrate
        lfp = stats.zscore(eegdata[beg_eeg:end_eeg, :])
        lfp = lfp + np.linspace(40, 0, lfp.shape[1])
        eegt = np.linspace(beg_eeg, end_eeg, len(lfp))
        ax1 = fig.add_subplot(gs[0, :])
        ax1.plot(eegt, lfp, "#444040", linewidth=0.8)
        ax1.set_title("Raw lfp", loc="left")

        for ind, delta in enumerate(delta_to_plot):
            start = int(framesbeg[delta])
            peak = int(frames[delta])
            end = int(framesend[delta])
            ax1.plot([peak, peak], [-8, 47], "--")
            ax1.fill_between([start, end], [-6, -6], [45, 45], alpha=0.3)
            ax1.axis("off")

        deltabandlfp = signal_process.filter_sig.delta(lfp, ax=0)
        deltabandlfp = deltabandlfp + np.linspace(40, 0, lfp.shape[1])
        ax2 = fig.add_subplot(gs[1, :])
        ax2.plot(eegt, deltabandlfp, "#444040", linewidth=0.8)
        ax2.set_title("Filtered lfp", loc="left")
        for ind, delta in enumerate(delta_to_plot):
            start = int(framesbeg[delta])
            peak = int(frames[delta])
            end = int(framesend[delta])
            ax2.plot([peak, peak], [-8, 47], "--")
            ax2.fill_between([start, end], [-6, -6], [45, 45], alpha=0.3)
            ax2.axis("off")

        subname = self._obj.session.subname
        fig.suptitle(f"Delta wave detection of {subname}")


class Ripple:
    def __init__(self, basepath):

        if isinstance(basepath, Recinfo):
            self._obj = basepath
        else:
            self._obj = Recinfo(basepath)

        # ------- defining file names ---------
        filePrefix = self._obj.files.filePrefix

        @dataclass
        class files:
            ripples: Path = filePrefix.with_suffix(".ripples.npy")
            bestRippleChans: Path = filePrefix.with_suffix(".BestRippleChans.npy")
            neuroscope: Path = filePrefix.with_suffix(".evt.rpl")

        self.files = files()
        self._load()

    def _load(self):
        if (f := self.files.ripples).is_file():

            ripple_evt = np.load(f, allow_pickle=True).item()
            self.events: pd.DataFrame = ripple_evt["events"]
            self.params = ripple_evt["DetectionParams"]

        if (f := self.files.bestRippleChans).is_file():
            data = np.load(f, allow_pickle=True).item()
            self.bestchans = data["channels"]

    def channels(self, viewselection=1):
        """Channels which represent high ripple power in each shank"""
        duration = 1 * 60 * 60  # 1 hour chunk of lfp in seconds
        nShanks = self._obj.nShanks

        lfpCA1 = self._obj.geteeg(chans=self._obj.goodchans, timeRange=[0, duration])
        goodChans = self._obj.goodchans  # keeps order

        # --- filter and hilbert amplitude for each channel --------
        avgRipple = np.zeros(len(lfpCA1))
        for i, lfp in enumerate(lfpCA1):
            rippleband = signal_process.filter_sig.ripple(lfp)
            amplitude_envelope = np.abs(signal_process.hilbertfast(rippleband))
            avgRipple[i] = np.mean(amplitude_envelope, axis=0)

        rippleamp_chan = dict(zip(goodChans, avgRipple))

        rplchan_shank, metricAmp = [], []
        for shank in range(nShanks):
            goodChans_shank = np.asarray(self._obj.goodchangrp[shank])

            if goodChans_shank.size != 0:
                avgrpl_shank = np.asarray(
                    [rippleamp_chan[chan] for chan in goodChans_shank]
                )
                chan_max = goodChans_shank[np.argmax(avgrpl_shank)]
                rplchan_shank.append(chan_max)
                metricAmp.append(np.max(avgrpl_shank))

        rplchan_shank = np.asarray(rplchan_shank)
        metricAmp = np.asarray(metricAmp)
        sort_chan = np.argsort(metricAmp)
        # --- the reason metricAmp was used to allow using other metrics such as median
        bestripplechans = {
            "channels": rplchan_shank[sort_chan],
            "metricAmp": metricAmp[sort_chan],
        }

        filename = self.files.bestRippleChans
        np.save(filename, bestripplechans)
        self._load()  # load variables immediately into existence

    def detect(
        self,
        lowFreq=150,
        highFreq=240,
        chans=None,
        lowthreshold=1,
        highthreshold=5,
        minDuration=0.05,
        maxDuration=0.450,
        mergeDistance=0.05,
        # maxPeakPower=60,
    ):
        """[summary]

        Parameters
        ----------
        lowFreq : int, optional
            [description], by default 150
        highFreq : int, optional
            [description], by default 240
        chans : list
            channels used for ripple detection, if None then chooses best chans
        """
        # TODO chnage raw amplitude threshold to something statistical
        SampFreq = self._obj.lfpSrate

        if chans is None:
            bestchans = self.bestchans
        else:
            bestchans = chans

        eeg = self._obj.geteeg(chans=bestchans)
        zscsignal = []
        sharpWv_sig = np.zeros(eeg[0].shape[-1])
        for lfp in eeg:
            yf = signal_process.filter_sig.bandpass(lfp, lf=lowFreq, hf=highFreq)
            zsc_chan = stats.zscore(np.abs(signal_process.hilbertfast(yf)))
            zscsignal.append(zsc_chan)

            broadband = signal_process.filter_sig.bandpass(lfp, lf=2, hf=50)
            sharpWv_sig += stats.zscore(np.abs(signal_process.hilbertfast(broadband)))
        zscsignal = np.asarray(zscsignal)

        # ---------setting noisy period zero --------
        artifact = findartifact(self._obj)
        if artifact.time is not None:
            noisy_frames = artifact.getframes()
            zscsignal[:, noisy_frames] = 0

        # ------hilbert transform --> binarize by > than lowthreshold
        maxPower = np.max(zscsignal, axis=0)
        ThreshSignal = np.where(zscsignal > lowthreshold, 1, 0).sum(axis=0)
        ThreshSignal = np.diff(np.where(ThreshSignal > 0, 1, 0))
        start_ripple = np.where(ThreshSignal == 1)[0]
        stop_ripple = np.where(ThreshSignal == -1)[0]

        # --- getting rid of incomplete ripples at begining or end ---------
        if start_ripple[0] > stop_ripple[0]:
            stop_ripple = stop_ripple[1:]
        if start_ripple[-1] > stop_ripple[-1]:
            start_ripple = start_ripple[:-1]

        firstPass = np.vstack((start_ripple, stop_ripple)).T
        print(f"{len(firstPass)} ripples detected initially")

        # --------merging close ripples------------
        minInterRippleSamples = mergeDistance * SampFreq
        secondPass = []
        ripple = firstPass[0]
        for i in range(1, len(firstPass)):
            if firstPass[i, 0] - ripple[1] < minInterRippleSamples:
                ripple = [ripple[0], firstPass[i, 1]]
            else:
                secondPass.append(ripple)
                ripple = firstPass[i]

        secondPass.append(ripple)
        secondPass = np.asarray(secondPass)
        print(f"{len(secondPass)} ripples reamining after merging")

        # ------delete ripples with less than threshold power--------
        thirdPass = []
        peakNormalizedPower, peaktime, peakSharpWave = [], [], []

        for i in range(0, len(secondPass)):
            maxValue = max(maxPower[secondPass[i, 0] : secondPass[i, 1]])
            if maxValue > highthreshold:
                thirdPass.append(secondPass[i])
                peakNormalizedPower.append(maxValue)
                peaktime.append(
                    secondPass[i, 0]
                    + np.argmax(maxPower[secondPass[i, 0] : secondPass[i, 1]])
                )
                peakSharpWave.append(
                    secondPass[i, 0]
                    + np.argmax(sharpWv_sig[secondPass[i, 0] : secondPass[i, 1]])
                )
        thirdPass = np.asarray(thirdPass)
        print(f"{len(thirdPass)} ripples reamining after deleting weak ripples")
        print(thirdPass.shape)

        ripple_duration = np.diff(thirdPass, axis=1) / SampFreq
        ripples = pd.DataFrame(
            {
                "start": thirdPass[:, 0],
                "end": thirdPass[:, 1],
                "peakNormalizedPower": peakNormalizedPower,
                "peakSharpWave": np.asarray(peakSharpWave),
                "peaktime": np.asarray(peaktime),
                "duration": ripple_duration.squeeze(),
            }
        )

        # ---------delete very short ripples--------
        ripples = ripples[ripples.duration >= minDuration]
        print(f"{len(ripples)} ripples reamining after deleting short ripples")

        # ----- delete ripples with unrealistic high power
        # artifactRipples = np.where(peakNormalizedPower > maxPeakPower)[0]
        # fourthPass = np.delete(thirdPass, artifactRipples, 0)
        # peakNormalizedPower = np.delete(peakNormalizedPower, artifactRipples)

        # ---------delete very long ripples---------
        ripples = ripples[ripples.duration <= maxDuration]
        print(f"{len(ripples)} ripples reamining after deleting very long ripples")

        # ----- converting to all time stamps to seconds --------
        ripples[["start", "end", "peakSharpWave", "peaktime"]] /= SampFreq  # seconds

        now = datetime.now()
        dt_string = now.strftime("%d/%m/%Y %H:%M:%S")

        ripples = {
            "events": ripples.reset_index(drop=True),
            "Info": {"Date": dt_string},
            "DetectionParams": {
                "lowThres": lowthreshold,
                "highThresh": highthreshold,
                # "ArtifactThresh": maxPeakPower,
                "lowFreq": lowFreq,
                "highFreq": highFreq,
                "minDuration": minDuration,
                "maxDuration": maxDuration,
                "mergeDistance": mergeDistance,
            },
        }

        np.save(self.files.ripples, ripples)
        print(f"{self.files.ripples} created")
        self._load()

    def export2Neuroscope(self):
        with self.files.neuroscope.open("w") as a:
            for event in self.events.itertuples():
                a.write(
                    f"{event.start*1000} start\n{event.peakSharpWave*1000} peakSW\n{event.end*1000} end\n"
                )

    def plot_summary(self, random=False, shank_id=None):
        """Plots 10 of detected ripples across two randomly selected shanks with their filtered lfp

        Parameters
        ----------
        random : bool, optional
            if True then randomly plots 10 ripples, by default False then it plots 5 weakest and 5 strongest ripples
        """
<<<<<<< HEAD
        fig = plt.figure(None, figsize=(6, 10))
        gs = gridspec.GridSpec(3, 10, figure=fig)
=======
        fig = plt.figure(num=None, figsize=(10, 6))
        gs = gridspec.GridSpec(2, 10, figure=fig)
>>>>>>> 5e4fdf1f
        fig.subplots_adjust(hspace=0.5)

        changrp = [shank for shank in self._obj.goodchangrp if shank]
        channels = np.concatenate(np.random.choice(changrp, 2))  # random 2 shanks
        ripples = self.events
        peakpower = self.events.peakNormalizedPower.values
        params = self.params

        # --- sorting ripples by peakpower ------
        sort_ind = np.argsort(peakpower)

        # ---- selecting few ripples to plot -----------
        if random:
            ripple_to_plot = np.random.choice(sort_ind, 10)
        else:
            ripple_to_plot = np.concatenate((sort_ind[:5], sort_ind[-5:]))

        # ------ plotting ripples and filtered lfp -----------
        for ind, ripple in enumerate(ripple_to_plot):

            ax = fig.add_subplot(gs[1, ind])
            self.plot_example(ax=ax, ripple_indx=ripple, pad=0.3, shank_id=shank_id)
            ax.set_title(
                f"zsc = {round(peakpower[ripple],2)} \n {round(ripples.loc[ripple].duration*1000)} ms",
                loc="left",
            )
            ax.axis("off")

        # ------ plotting parameters used during detection ----------
        ax = fig.add_subplot(gs[0, 0])
        ax.text(
            0,
            0.8,
            f" highThresh ={params['highThresh']}\n lowThresh ={params['lowThres']}\n minDuration = {params['minDuration']}\n maxDuration = {params['maxDuration']} \n mergeRipple = {params['mergeDistance']} \n #Ripples = {len(peakpower)}",
        )
        ax.axis("off")

        # ----- plotting channels used for detection --------
        ax = fig.add_subplot(gs[0, 1:4])
        try:
            self._obj.probemap.plot(self.bestchans, ax=ax)
            ax.set_title("selected channel")
        except AttributeError:
            print(
                "No probemap provided - provide to visualize ripple channel location!"
            )

        # ---- peaknormalized power distribution plot ---------
        ax = fig.add_subplot(gs[0, 5])
        histpower, edgespower = np.histogram(peakpower, bins=100)
        ax.plot(edgespower[:-1], histpower, color="#544a4a")
        ax.set_xlabel("Zscore value")
        ax.set_ylabel("Counts")
        ax.set_yscale("log")

        # ----- distribution of ripple duration ---------
        ax = fig.add_subplot(gs[0, 6])
        histdur, edgesdur = np.histogram(ripples.duration * 1000, bins=100)
        ax.plot(edgesdur[:-1], histdur, color="#544a4a")
        ax.set_xlabel("Duration (ms)")
        # ax.set_ylabel("Counts")
        ax.set_yscale("log")

        subname = self._obj.session.subname
        fig.suptitle(f"Ripple detection of {subname}")

    def plot_example(
        self, ax=None, ripple_indx=None, shank_id=None, pad=0.2, color="k"
    ):
        changrp = self._obj.channelgroups
        nShanks = self._obj.nShanks
        if ripple_indx is None:
            ripple_indx = np.random.randint(low=0, high=len(self.events))
        if shank_id is None:
            shank_id = np.random.randint(low=0, high=nShanks)

        ripple_time = self.events.loc[ripple_indx][["start", "end"]].to_list()
        lfp = np.array(self._obj.geteeg(chans=changrp[shank_id], timeRange=ripple_time))
        lfp = lfp / np.max(lfp)  # scaling
        lfp = lfp - lfp[:, 0][:, np.newaxis]  # np.min(lfp, axis=1, keepdims=True)
        pad_vals = np.linspace(0, len(lfp) * pad, len(lfp))[::-1]
        lfp = lfp + pad_vals[:, np.newaxis]

        if ax is None:
            _, ax = plt.subplots(1, 1)

        print(f"Plotting ripple no. {ripple_indx}")
        ax.clear()
        ax.plot(lfp.T, color=color)
        ax.set_yticks(pad_vals)
        ax.set_yticklabels(changrp[shank_id])
        ax.set_xticklabels([])
        ax.spines["left"].set_visible(False)
        ax.spines["bottom"].set_visible(False)
        ax.tick_params(axis="both", length=0)

        return ax


class Spindle:
    lowthresholdFactor = 1.5
    highthresholdFactor = 4
    minSpindleDuration = 350
    mergeDistance = 125

    def __init__(self, basepath):

        if isinstance(basepath, Recinfo):
            self._obj = basepath
        else:
            self._obj = Recinfo(basepath)

        # ------- defining file names ---------
        filePrefix = self._obj.files.filePrefix

        @dataclass
        class files:
            events: Path = filePrefix.with_suffix(".spindles.npy")
            bestChan: Path = filePrefix.with_suffix(".BestSpindleChan.npy")
            neuroscope: Path = filePrefix.with_suffix(".evt.spn")

        self.files = files()
        self._load()

    def _load(self):
        if (f := self.files.events).is_file():
            spindle_evt = np.load(f, allow_pickle=True).item()
            self.time = spindle_evt["times"]
            self.peakpower = spindle_evt["peakPower"]
            self.peaktime = spindle_evt["peaktime"]

    def best_chan_lfp(self):
        """Returns just best of best channels of each shank or returns all best channels of shanks

        Returns:
            [type] -- [description]
        """
        lfpsrate = self._obj.lfpSrate

        lfpinfo = np.load(self._obj.files.spindlelfp, allow_pickle=True).item()
        chan = np.asarray(lfpinfo["channel"])
        lfp = np.asarray(lfpinfo["lfp"])
        coords = lfpinfo["coords"]

        return lfp, chan, coords

    def channels(self, viewselection=1):
        """Channel which represent high spindle power during nrem across all channels"""
        sampleRate = self._obj.recinfo.lfpSrate
        duration = 1 * 60 * 60  # chunk of lfp in seconds
        nyq = 0.5 * sampleRate  # Nyquist frequency
        nChans = self._obj.nChans
        badchans = self._obj.badchans
        allchans = self._obj.channels
        changrp = self._obj.channelgroups
        nShanks = self._obj.nShanks
        probemap = self._obj.probemap()
        brainChannels = [item for sublist in changrp[:nShanks] for item in sublist]
        dict_probemap = dict(zip(brainChannels, zip(probemap[0], probemap[1])))

        states = self._obj.brainstates.states
        states = states.loc[states["name"] == "nrem", ["start", "end"]]
        nremframes = (np.asarray(states.values.tolist()) * sampleRate).astype(int)
        reqframes = []
        for (start, end) in nremframes:
            reqframes.extend(np.arange(start, end))

        reqframes = np.asarray(reqframes)

        fileName = self._obj.sessinfo.recfiles.eegfile
        lfpAll = np.memmap(fileName, dtype="int16", mode="r")
        lfpAll = np.memmap.reshape(lfpAll, (int(len(lfpAll) / nChans), nChans))
        lfpCA1 = lfpAll[reqframes, :]

        # exclude badchannels
        lfpCA1 = np.delete(lfpCA1, badchans, 1)
        goodChans = np.setdiff1d(allchans, badchans, assume_unique=True)  # keeps order

        # filter and hilbet amplitude for each channel
        hilbertfast = lambda x: sg.hilbert(x, fftpack.next_fast_len(len(x)))[: len(x)]
        avgSpindle = np.zeros(lfpCA1.shape[1])
        for i in range(lfpCA1.shape[1]):
            spindleband = signal_process.filter_sig.spindle(lfpCA1[:, i])
            amplitude_envelope = np.abs(hilbertfast(spindleband))
            avgSpindle[i] = np.mean(amplitude_envelope)

        spindleamp_chan = dict(zip(goodChans, avgSpindle))

        # plt.plot(probemap[0], probemap[1], ".", color="#bfc0c0")
        bestchan = goodChans[np.argmax(avgSpindle)]
        lfp = lfpAll[:, np.argmax(avgSpindle)]
        coords = dict_probemap[bestchan]

        # the reason metricAmp name was used to allow using other metrics such median
        bestspindlechan = dict(
            zip(
                ["channel", "lfp", "coords"],
                [bestchan, lfp, coords],
            )
        )

        filename = self._obj.sessinfo.files.spindlelfp
        np.save(filename, bestspindlechan)

    def detect(self):
        """ripples lfp nchans x time

        Returns:
            [type] -- [description]
        """
        sampleRate = self._obj.recinfo.lfpSrate
        lowFreq = 9
        highFreq = 18

        spindlelfp, _, _ = self.best_chan_lfp()
        signal = np.asarray(spindlelfp, dtype=np.float)

        yf = signal_process.filter_sig.bandpass(signal, lf=8, hf=16, ax=-1)
        hilbertfast = lambda x: sg.hilbert(x, fftpack.next_fast_len(len(x)))[: len(x)]
        amplitude_envelope = np.abs(hilbertfast(yf))
        zscsignal = stats.zscore(amplitude_envelope, axis=-1)

        # delete ripples in noisy period
        deadfile = (self._obj.sessinfo.files.filePrefix).with_suffix(".dead")
        if deadfile.is_file():
            with deadfile.open("r") as f:
                noisy = []
                for line in f:
                    epc = line.split(" ")
                    epc = [float(_) for _ in epc]
                    noisy.append(epc)
                noisy = np.asarray(noisy)
                noisy = ((noisy / 1000) * sampleRate).astype(int)

            for noisy_ind in range(noisy.shape[0]):
                st = noisy[noisy_ind, 0]
                en = noisy[noisy_ind, 1]
                numnoisy = en - st
                zscsignal[st:en] = np.zeros((numnoisy))

        # hilbert transform --> binarize by > than lowthreshold
        ThreshSignal = np.diff(np.where(zscsignal > self.lowthresholdFactor, 1, 0))
        start_spindle = np.where(ThreshSignal == 1)[0]
        stop_spindle = np.where(ThreshSignal == -1)[0]

        if start_spindle[0] > stop_spindle[0]:
            stop_spindle = stop_spindle[1:]
        if start_spindle[-1] > stop_spindle[-1]:
            start_spindle = start_spindle[:-1]

        firstPass = np.vstack((start_spindle, stop_spindle)).T
        print(f"{len(firstPass)} spindles detected initially")

        # ===== merging close spindles =========
        minInterspindleSamples = self.mergeDistance / 1000 * sampleRate
        secondPass = []
        spindle = firstPass[0]
        for i in range(1, len(firstPass)):
            if firstPass[i, 0] - spindle[1] < minInterspindleSamples:
                # Merging spindles
                spindle = [spindle[0], firstPass[i, 1]]
            else:
                secondPass.append(spindle)
                spindle = firstPass[i]
        secondPass.append(spindle)
        secondPass = np.asarray(secondPass)
        print(f"{len(secondPass)} spindles remaining after merging")

        # =======delete spindles with less than threshold power
        thirdPass = []
        peakNormalizedPower, peaktime = [], []
        for i in range(0, len(secondPass)):
            maxValue = max(zscsignal[secondPass[i, 0] : secondPass[i, 1]])
            if maxValue >= self.highthresholdFactor:
                thirdPass.append(secondPass[i])
                peakNormalizedPower.append(maxValue)
                peaktime.append(
                    [
                        secondPass[i, 0]
                        + np.argmax(zscsignal[secondPass[i, 0] : secondPass[i, 1]])
                    ]
                )

        thirdPass = np.asarray(thirdPass)
        spindle_duration = np.diff(thirdPass, axis=1) / sampleRate * 1000
        print(f"{len(thirdPass)} spindles remaining after deleting weak spindles")

        # delete very short spindles
        shortspindles = np.where(spindle_duration < self.minSpindleDuration)[0]
        fourthPass = np.delete(thirdPass, shortspindles, 0)
        peakNormalizedPower = np.delete(peakNormalizedPower, shortspindles)
        spindle_duration = np.delete(spindle_duration, shortspindles)
        peaktime = np.delete(peaktime, shortspindles)
        print(f"{len(fourthPass)} spindles remaining after deleting short spindles")

        # delete spindles in non-nrem periods
        states = self._obj.brainstates.states
        states = states.loc[states["name"] == "nrem", ["start", "end"]]
        nremframes = (np.asarray(states.values.tolist()) * sampleRate).astype(int)
        reqframes = []
        for (start, end) in nremframes:
            reqframes.extend(np.arange(start, end))
        reqframes = np.asarray(reqframes)

        outside_spindles = []
        for ind, (start, _) in enumerate(fourthPass):
            if start not in reqframes:
                outside_spindles.extend([ind])
        outside_spindles = np.asarray(outside_spindles)

        fifthPass = np.delete(fourthPass, outside_spindles, 0)
        peakNormalizedPower = np.delete(peakNormalizedPower, outside_spindles)
        spindle_duration = np.delete(spindle_duration, outside_spindles)
        peaktime = np.delete(peaktime, outside_spindles)

        print(f"{len(fifthPass)} spindles finally kept after excluding outside nrem")

        now = datetime.now()
        dt_string = now.strftime("%d/%m/%Y %H:%M:%S")

        spindles = dict()
        spindles["times"] = fifthPass / sampleRate
        spindles["peakPower"] = peakNormalizedPower
        spindles["peaktime"] = peaktime / sampleRate
        spindles["DetectionParams"] = {
            "lowThres": self.lowthresholdFactor,
            "highThresh": self.highthresholdFactor,
            "lowFreq": lowFreq,
            "highFreq": highFreq,
            "minDuration": self.minSpindleDuration,
        }
        spindles["Info"] = {"Date": dt_string}

        # return spindles

        np.save(self._obj.sessinfo.files.spindle_evt, spindles)
        print(f"{self._obj.sessinfo.files.spindle_evt.name} created")

    def plot(self):
        """Gives a comprehensive view of the detection process with some statistics and examples"""
        _, spindlechan, coord = self.best_chan_lfp()
        eegSrate = self._obj.lfpSrate
        probemap = self._obj.probemap()
        nChans = self._obj.nChans
        changrp = self._obj.channelgroups
        chosenShank = changrp[1] + changrp[2]
        times = self.time
        peakpower = self.peakpower
        eegfile = self._obj.recfiles.eegfile
        eegdata = np.memmap(eegfile, dtype="int16", mode="r")
        eegdata = np.memmap.reshape(eegdata, (int(len(eegdata) / nChans), nChans))
        eegdata = eegdata[:, chosenShank]

        sort_ind = np.argsort(peakpower)
        peakpower = peakpower[sort_ind]
        times = times[sort_ind, :]
        rpl_duration = np.diff(times, axis=1) * 1000  # in ms
        frames = times * eegSrate
        nspindles = len(peakpower)

        fig = plt.figure(1, figsize=(6, 10))
        gs = gridspec.GridSpec(3, 10, figure=fig)
        fig.subplots_adjust(hspace=0.5)

        spindles_to_plot = list(range(5)) + list(range(nspindles - 5, nspindles))
        for ind, spindle in enumerate(spindles_to_plot):
            print(spindle)
            start = int(frames[spindle, 0])
            end = int(frames[spindle, 1])
            lfp = stats.zscore(eegdata[start:end, :])
            ripplebandlfp = signal_process.filter_sig.spindle(lfp, ax=0)
            # lfp = (lfp.T - np.median(lfp, axis=1)).T
            lfp = lfp + np.linspace(40, 0, lfp.shape[1])
            ripplebandlfp = ripplebandlfp + np.linspace(40, 0, lfp.shape[1])
            duration = (lfp.shape[0] / eegSrate) * 1000  # in ms

            ax = fig.add_subplot(gs[1, ind])
            ax.plot(lfp, "#fa761e", linewidth=0.8)
            ax.set_title(
                f"zsc = {round(peakpower[spindle],2)}, {round(duration)} ms", loc="left"
            )
            # ax.set_xlim([0, self.maxSpindleDuration / 1000 * eegSrate])
            ax.axis("off")

            ax = fig.add_subplot(gs[2, ind])
            ax.plot(ripplebandlfp, linewidth=0.8, color="#594f4f")
            # ax.set_title(f"{round(peakpower[ripple],2)}")
            # ax.set_xlim([0, self.maxSpindleDuration / 1000 * eegSrate])
            ax.axis("off")

        ax = fig.add_subplot(gs[0, 0])
        ax.text(
            0,
            0.8,
            f" highThresh ={self.highthresholdFactor}\n lowThresh ={self.lowthresholdFactor}\n minDuration = {self.minSpindleDuration}\n mergeSpindle = {self.mergeDistance} \n #Spindles = {len(peakpower)}",
        )
        ax.axis("off")

        ax = fig.add_subplot(gs[0, 1:4])
        coord = np.asarray(coord)
        ax.plot(probemap[0], probemap[1], ".", color="#cdc6c6")
        ax.plot(coord[0], coord[1], "r.")
        ax.axis("off")
        ax.set_title("selected channel")

        ax = fig.add_subplot(gs[0, 5])
        histpower, edgespower = np.histogram(peakpower, bins=100)
        ax.plot(edgespower[:-1], histpower, color="#544a4a")
        ax.set_xlabel("Zscore value")
        ax.set_ylabel("Counts")
        # ax.set_yscale("log")

        ax = fig.add_subplot(gs[0, 6])
        histdur, edgesdur = np.histogram(rpl_duration, bins=100)
        ax.plot(edgesdur[:-1], histdur, color="#544a4a")
        ax.set_xlabel("Duration (ms)")
        # ax.set_ylabel("Counts")
        # ax.set_yscale("log")

        subname = self._obj.sessinfo.session.subname
        fig.suptitle(f"Spindle detection of {subname}")

    def export2Neuroscope(self):
        times = self.time * 1000  # convert to ms
        file_neuroscope = self._obj.sessinfo.files.filePrefix.with_suffix(".evt.spn")
        with file_neuroscope.open("w") as a:
            for beg, stop in times:
                a.write(f"{beg} start\n{stop} end\n")


class Theta:
    """Everything related to theta oscillations

    Parameters
    -----------
    basepath : str or Recinfo()
        path of the data folder or instance of Recinfo()

    Attributes
    -----------
    bestchan : int
        channel with highest area under the curve for frequency range 5-20 Hz
    chansOrder : array
        channels in decreasing order of theta power during MAZE exploration

    Methods
    -----------
    getBestChanlfp()
        Returns lfp/eeg of the channel with highest auc
    detectBestChan()
        Calculates AUC under theta band (5-20 Hz) for all channels and sorts it
    """

    def __init__(self, basepath):

        if isinstance(basepath, Recinfo):
            self._obj = basepath
        else:
            self._obj = Recinfo(basepath)

        # ------- defining file names ---------
        filePrefix = self._obj.files.filePrefix

        @dataclass
        class files:
            bestThetachan: str = filePrefix.with_suffix(".bestThetaChan.npy")

        self.files = files()
        self._load()

    def _load(self):
        if (f := self.files.bestThetachan).is_file():
            data = np.load(f, allow_pickle=True).item()
            self.bestchan = data["chanorder"][0]
            self.chansOrder = data["chanorder"]

    def getBestChanlfp(self):
        return self._obj.geteeg(chans=self.bestchan)

    def _getAUC(self, eeg):
        """Calculates area under the curve for frequency range 5-20 Hz

        Parameters
        ----------
        eeg : [array]
            channels x time, has to be two dimensional

        Returns
        -------
        [type]
            [description]
        """
        eegSrate = self._obj.lfpSrate

        assert isinstance(eeg, list), "list of lfps needs"
        assert len(eeg) > 1, "More than one channel needed"

        aucChans = []
        for lfp in eeg:

            f, pxx = sg.welch(
                lfp,
                fs=eegSrate,
                nperseg=10 * eegSrate,
                noverlap=5 * eegSrate,
                axis=-1,
            )
            f_theta = np.where((f > 5) & (f < 20))[0]
            area_in_freq = np.trapz(pxx[f_theta], x=f[f_theta])

            aucChans.append(area_in_freq)

        sorted_thetapow = np.argsort(np.asarray(aucChans))[::-1]

        return sorted_thetapow

    def detectBestChan(self, period):
        """Selects the best channel by computing area under the curve of spectral density"""
        channels = self._obj.goodchans
        eeg = self._obj.geteeg(chans=channels, timeRange=period)
        sorted_thetapow = self._getAUC(eeg=eeg)
        chans_thetapow = channels[sorted_thetapow]

        filename = self.files.bestThetachan
        best_theta_chans = {"chanorder": chans_thetapow}
        np.save(filename, best_theta_chans)
        self._load()  # load result immediately into Theta object.

    def getParams(self, lfp, lowtheta=1, hightheta=25):
        """Calculating Various theta related parameters

        Parameters
        ----------
        lfp : [type]
            lfp on which theta parameters are calculated.

        Returns
        -------
        [type]
            [description]
        """

        return signal_process.ThetaParams(
            lfp=lfp, fs=self._obj.lfpSrate, lowtheta=lowtheta, hightheta=hightheta
        )

    def getstrongTheta(
        self, lfp, lowthresh=0, highthresh=0.5, minDistance=300, minDuration=1250
    ):
        """Returns strong theta lfp. If it has multiple channels, then strong theta periods are calculated from that
        channel which has highest area under the curve in the theta frequency band. Parameters are applied on z-scored lfp.

        Parameters
        ----------
        lfp : array like, channels x time
            from which strong periods are concatenated and returned
        lowthresh : float, optional
            threshold above which it is considered strong, by default 0 which is mean of the selected channel
        highthresh : float, optional
            [description], by default 0.5
        minDistance : int, optional
            minimum gap between periods before they are merged, by default 300 samples
        minDuration : int, optional
            [description], by default 1250, which means theta period should atleast last for 1 second

        Returns
        -------
        [type]
            [description]
        """

        lfp_besttheta = lfp

        if lfp.ndim == 2:
            theta_order = self._getAUC(lfp)
            lfp_besttheta = lfp[theta_order[0], :]

        # ---- filtering --> zscore --> threshold --> strong theta periods ----
        thetalfp = signal_process.filter_sig.bandpass(lfp_besttheta, lf=4, hf=10)
        hil_theta = signal_process.hilbertfast(thetalfp)
        theta_amp = np.abs(hil_theta)

        zsc_theta = stats.zscore(theta_amp)
        thetaevents = mathutil.threshPeriods(
            zsc_theta,
            lowthresh=lowthresh,
            highthresh=highthresh,
            minDistance=minDistance,
            minDuration=minDuration,
        )

        theta_indices = []
        for (beg, end) in thetaevents:
            theta_indices.extend(np.arange(beg, end))
        theta_indices = np.asarray(theta_indices)

        strong_theta = np.take(lfp, theta_indices, axis=-1)
        weak_theta = np.delete(lfp, theta_indices, axis=-1)
        return strong_theta, weak_theta, theta_indices

    @staticmethod
    def phase_specfic_extraction(lfp, y, binsize=20, slideby=None):
        """Breaks y into theta phase specific components

        Parameters
        ----------
        lfp : array like
            reference lfp from which theta phases are estimated
        y : array like
            timeseries which is broken into components
        binsize : int, optional
            width of each bin in degrees, by default 20
        slideby : int, optional
            slide each bin by this amount in degrees, by default None

        Returns
        -------
        [list]
            list of broken signal into phase components
        """

        assert len(lfp) == len(y), "Both signals should be of same length"
        thetalfp = signal_process.filter_sig.bandpass(lfp, lf=1, hf=25)
        hil_theta = signal_process.hilbertfast(thetalfp)
        theta_angle = np.angle(hil_theta, deg=True) + 180  # range from 0-360 degree

        angle_bin = np.arange(0, 360 - binsize, slideby)
        if slideby is None:
            slideby = binsize
            angle_bin = np.arange(0, 360, slideby)
        angle_centers = angle_bin + binsize / 2

        y_at_phase = []
        for phase in angle_bin:
            y_at_phase.append(
                y[np.where((theta_angle >= phase) & (theta_angle < phase + binsize))[0]]
            )

        return y_at_phase, angle_bin, angle_centers

    def plot(self):
        """Gives a comprehensive view of the detection process with some statistics and examples"""
        data = self._load()
        pxx = data["Pxx"]

    def csd(self, period, refchan, chans, window=1250):
        """Calculating current source density using laplacian method

        Parameters
        ----------
        period : array
            period over which theta cycles are averaged
        refchan : int or array
            channel whose theta peak will be considered. If array then median of lfp across all channels will be chosen
            for peak detection
        chans : array
            channels for lfp data
        window : int, optional
            time window around theta peak in number of samples, by default 1250

        Returns:
        ----------
        csd : dataclass,
            a dataclass return from signal_process module
        """
        eegSrate = self._obj.lfpSrate
        lfp_period = self._obj.geteeg(chans=chans, timeRange=period)
        lfp_period = signal_process.filter_sig.bandpass(lfp_period, lf=5, hf=12)

        theta_lfp = self._obj.geteeg(chans=refchan, timeRange=period)
        nChans = lfp_period.shape[0]
        # lfp_period, _, _ = self.getstrongTheta(lfp_period)

        # --- Selecting channel with strongest theta for calculating theta peak-----
        # chan_order = self._getAUC(lfp_period)
        # theta_lfp = signal_process.filter_sig.bandpass(
        #     lfp_period[chan_order[0], :], lf=5, hf=12, ax=-1)
        theta_lfp = signal_process.filter_sig.bandpass(theta_lfp, lf=5, hf=12)
        peak = sg.find_peaks(theta_lfp)[0]
        # Ignoring first and last second of data
        peak = peak[np.where((peak > 1250) & (peak < len(theta_lfp) - 1250))[0]]

        # ---- averaging around theta cycle ---------------
        avg_theta = np.zeros((nChans, window))
        for ind in peak:
            avg_theta = avg_theta + lfp_period[:, ind - window // 2 : ind + window // 2]
        avg_theta = avg_theta / len(peak)

        _, ycoord = self._obj.probemap.get(chans=chans)

        csd = signal_process.Csd(
            lfp=avg_theta, coords=ycoord, chan_label=chans, fs=eegSrate
        )
        csd.classic()

        return csd


class Gamma:
    """Events and analysis related to gamma oscillations"""

    def __init__(self, basepath):

        if isinstance(basepath, Recinfo):
            self._obj = basepath
        else:
            self._obj = Recinfo(basepath)

        # ------- defining file names ---------
        filePrefix = self._obj.files.filePrefix

        @dataclass
        class files:
            gamma: str = filePrefix.with_suffix(".gamma.npy")

        self.files = files()
        self._load()

    def _load(self):
        if (f := self.files.gamma).is_file():
            data = np.load(f, allow_pickle=True).item()
            self.bestchan = data["chanorder"][0]
            self.chansOrder = data["chanorder"]

    def get_peak_intervals(
        self,
        lfp,
        band=(25, 50),
        lowthresh=0,
        highthresh=1,
        minDistance=300,
        minDuration=125,
    ):
        """Returns strong theta lfp. If it has multiple channels, then strong theta periods are calculated from that channel which has highest area under the curve in the theta frequency band. Parameters are applied on z-scored lfp.

        Parameters
        ----------
        lfp : array like, channels x time
            from which strong periods are concatenated and returned
        lowthresh : float, optional
            threshold above which it is considered strong, by default 0 which is mean of the selected channel
        highthresh : float, optional
            [description], by default 0.5
        minDistance : int, optional
            minimum gap between periods before they are merged, by default 300 samples
        minDuration : int, optional
            [description], by default 1250, which means theta period should atleast last for 1 second

        Returns
        -------
        2D array
            start and end frames where events exceeded the set thresholds
        """

        # ---- filtering --> zscore --> threshold --> strong gamma periods ----
        gammalfp = signal_process.filter_sig.bandpass(lfp, lf=band[0], hf=band[1])
        hil_gamma = signal_process.hilbertfast(gammalfp)
        gamma_amp = np.abs(hil_gamma)

        zsc_gamma = stats.zscore(gamma_amp)
        peakevents = mathutil.threshPeriods(
            zsc_gamma,
            lowthresh=lowthresh,
            highthresh=highthresh,
            minDistance=minDistance,
            minDuration=minDuration,
        )

        return peakevents

    def csd(self, period, refchan, chans, band=(25, 50), window=1250):
        """Calculating current source density using laplacian method

        Parameters
        ----------
        period : array
            period over which theta cycles are averaged
        refchan : int or array
            channel whose theta peak will be considered. If array then median of lfp across all channels will be chosen for peak detection
        chans : array
            channels for lfp data
        window : int, optional
            time window around theta peak in number of samples, by default 1250

        Returns:
        ----------
        csd : dataclass,
            a dataclass return from signal_process module
        """
        lfp_period = self._obj.geteeg(chans=chans, timeRange=period)
        lfp_period = signal_process.filter_sig.bandpass(
            lfp_period, lf=band[0], hf=band[1]
        )

        gamma_lfp = self._obj.geteeg(chans=refchan, timeRange=period)
        nChans = lfp_period.shape[0]
        # lfp_period, _, _ = self.getstrongTheta(lfp_period)

        # --- Selecting channel with strongest theta for calculating theta peak-----
        # chan_order = self._getAUC(lfp_period)
        # gamma_lfp = signal_process.filter_sig.bandpass(
        #     lfp_period[chan_order[0], :], lf=5, hf=12, ax=-1)
        gamma_lfp = signal_process.filter_sig.bandpass(
            gamma_lfp, lf=band[0], hf=band[1]
        )
        peak = sg.find_peaks(gamma_lfp)[0]
        # Ignoring first and last second of data
        peak = peak[np.where((peak > 1250) & (peak < len(gamma_lfp) - 1250))[0]]

        # ---- averaging around theta cycle ---------------
        avg_theta = np.zeros((nChans, window))
        for ind in peak:
            avg_theta = avg_theta + lfp_period[:, ind - window // 2 : ind + window // 2]
        avg_theta = avg_theta / len(peak)

        _, ycoord = self._obj.probemap.get(chans=chans)

        csd = signal_process.Csd(lfp=avg_theta, coords=ycoord, chan_label=chans)
        csd.classic()

        return csd<|MERGE_RESOLUTION|>--- conflicted
+++ resolved
@@ -415,13 +415,8 @@
         random : bool, optional
             if True then randomly plots 10 ripples, by default False then it plots 5 weakest and 5 strongest ripples
         """
-<<<<<<< HEAD
-        fig = plt.figure(None, figsize=(6, 10))
-        gs = gridspec.GridSpec(3, 10, figure=fig)
-=======
         fig = plt.figure(num=None, figsize=(10, 6))
         gs = gridspec.GridSpec(2, 10, figure=fig)
->>>>>>> 5e4fdf1f
         fig.subplots_adjust(hspace=0.5)
 
         changrp = [shank for shank in self._obj.goodchangrp if shank]
