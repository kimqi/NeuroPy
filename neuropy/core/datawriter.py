--- conflicted
+++ resolved
@@ -6,16 +6,11 @@
 from neuropy.utils.mixins.file_representable import FileRepresentable
 from neuropy.utils.mixins.print_helpers import SimplePrintable
 
-<<<<<<< HEAD
 
 class DataWriter(FileRepresentable, DictRepresentable, SimplePrintable):
     def __init__(self, metadata=None) -> None:
 
         self._filename = None
-=======
-class DataWriter:
-    def __init__(self, metadata: dict = None) -> None:
->>>>>>> 40ccd58b
 
         if metadata is not None:
             assert isinstance(metadata, dict), "Only dictionary accepted as metadata"
@@ -80,23 +75,9 @@
             print("filename can not be None")
 
 
-<<<<<<< HEAD
-    def save(self):
-        data = self.to_dict()
-        DataWriter.to_file(data, self.filename)
-
-    def delete_file(self):
-        self.filename.unlink()
-
-        print("file removed")
-
-    def create_backup(self):
-        pass
-=======
     def save(self, fp):
 
         assert isinstance(fp, (str, Path)), "filename is invalid"
         data = self.to_dict()
         np.save(fp, data)
-        print(f"{fp} saved")
->>>>>>> 40ccd58b
+        print(f"{fp} saved")