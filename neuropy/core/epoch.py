--- conflicted
+++ resolved
@@ -564,9 +564,6 @@
         """
         _df = self.to_dataframe()
         _df.to_hdf(path_or_buf=file_path, key=key, **kwargs)
-<<<<<<< HEAD
-        
-=======
         return
         # # create_group
         # a_key = Path(key)
@@ -589,10 +586,6 @@
         #     group.attrs['t_stop'] = self.t_stop
         #     group.attrs['n_epochs'] = self.n_epochs
 
-
-
->>>>>>> a35bb89b
-
     @classmethod
     def read_hdf(cls, file_path, key: str, **kwargs) -> "Epoch":
         """  Reads the data from the key in the hdf5 file at file_path
