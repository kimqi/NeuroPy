import numpy as np
import pandas as pd
from scipy.ndimage import gaussian_filter1d
from sklearn.decomposition import PCA
from sklearn.manifold import Isomap

from .. import core
<<<<<<< HEAD
from ..utils.mathutil import contiguous_regions, thresh_epochs
=======
from neuropy.utils.mathutil import contiguous_regions, threshPeriods, compute_grid_bin_bounds, map_value
from neuropy.utils.mixins.binning_helpers import compute_spanning_bins
>>>>>>> 89853d88

from enum import Enum

<<<<<<< HEAD
def linearize_position(position: core.Position, sample_sec=3, method="isomap", sigma=2, dimensions=["x", "y"]):
=======

class RegularizationApproach(Enum):
    """Docstring for RegularizationApproach."""
    RAW_VALUES = "raw_values"
    SUBTRACT_MIN = "subtract_min"
    RESTORE_X_RANGE = "restore_x_range" # restores the original range of the x values after performing the linearization.
    

def linearize_position_df(pos_df: pd.DataFrame, sample_sec=3, method="isomap", sigma=2, override_position_sampling_rate_Hz=None, regularization_approach:RegularizationApproach=RegularizationApproach.RAW_VALUES):
>>>>>>> 89853d88
    """linearize trajectory. Use method='PCA' for off-angle linear track, method='ISOMAP' for any non-linear track.
    ISOMAP is more versatile but also more computationally expensive.

    Parameters
    ----------
    position: core.Position
        Position object containing spatial information
    sample_sec: int, optional
        Sample a point every sample_sec seconds for training ISOMAP, by default 3. Lower it if inaccurate results.
    method: str, optional
        by default 'ISOMAP' (for any continuous track, untested on t-maze as of 12/22/2020) or
        'PCA' (for straight tracks)
<<<<<<< HEAD
    sigma: int, optional
        Gaussian filter smoothing parameter, by default 2.
    dimensions: list, optional
        List of spatial dimensions to use, by default ["x", "y"].

    Returns
    -------
    core.Position
        A new Position object with linearized traces.
    """
    # Extract the specified dimensions
    pos_components = []
    for dim in dimensions:
        if hasattr(position, dim):
            pos_components.append(getattr(position, dim))
        else:
            raise ValueError(f"Dimeinos '{dim}' not found in the position object.")

    # Combined dimensions
    pos_array = np.vstack(pos_components).T

    xlinear = None

    if method.lower() == "pca":
        pca = PCA(n_components=1)
        xlinear = pca.fit_transform(pos_array).squeeze()
    elif method.lower() == "isomap":
        imap = Isomap(n_neighbors=5, n_components=2)

        # Downsample points to reduce memory load and time
        pos_ds = pos_array[0 : -1 : np.round(int(position.sampling_rate) * sample_sec)]
=======
    override_position_sampling_rate_Hz: float, optional - ignored except for method="isomap". If provided, used for downsampling dataframe prior to computation. Otherwise sampling rate is approximated from pos_df['t'] column.
    
    Modifies:
        Adds the 'lin_pos' column to the provided position dataframe.
    """    
    xy_pos = pos_df[['x','y']].to_numpy()
    
    xlinear = None
    if method.lower() == "pca":
        pca = PCA(n_components=1)
        xlinear = pca.fit_transform(xy_pos).squeeze()
    elif method.lower() == "isomap":
        imap = Isomap(n_neighbors=5, n_components=2)
        # downsample points to reduce memory load and time
        if override_position_sampling_rate_Hz is not None:
            position_sampling_rate_Hz = override_position_sampling_rate_Hz
        else:
            # compute sampling rate from the 't' column:
            assert 't' in pos_df.columns
            position_sampling_rate_Hz = 1.0 / np.nanmean(np.diff(pos_df['t'].to_numpy())) # In Hz, returns 29.969777
        num_end_samples = np.round(int(position_sampling_rate_Hz) * sample_sec)
        pos_ds = xy_pos[0:-1:num_end_samples]
>>>>>>> 89853d88
        imap.fit(pos_ds)
        iso_pos = imap.transform(pos_array)

        # Keep iso_pos here in case we want to use 2nd dimension (transverse to track)
        if iso_pos.std(axis=0)[0] < iso_pos.std(axis=0)[1]:
<<<<<<< HEAD
            iso_pos[:, [0,1]] = iso_pos[:, [1,0]]
        xlinear = iso_pos[:,0]
=======
            iso_pos[:, [0, 1]] = iso_pos[:, [1, 0]]
        xlinear = iso_pos[:, 0]
    else:
        print('ERROR: invalid method name: {}'.format(method))
        
    if (sigma is not None) and (sigma > 0.0):
        xlinear = gaussian_filter1d(xlinear, sigma=sigma) # smooth
        
    if regularization_approach.name == RegularizationApproach.SUBTRACT_MIN.name:
        xlinear -= np.min(xlinear) # required to prevent mapping to negative values
    elif regularization_approach.name == RegularizationApproach.RESTORE_X_RANGE.name:
        xlinear = -1.0 * xlinear # flip over the y-axis first
        lin_pos_bounds = compute_grid_bin_bounds(xlinear)[0]
        x_bounds = compute_grid_bin_bounds(pos_df['x'].to_numpy())[0]
        # print(f'lin_pos_bounds: {lin_pos_bounds}, x_bounds: {x_bounds}')
        xlinear = map_value(xlinear, lin_pos_bounds, x_bounds) # map xlinear from its current bounds range to the xbounds range
    else:
        assert regularization_approach.name == RegularizationApproach.RAW_VALUES.name, f"Invalid regularization approach!"
    pos_df['lin_pos'] = xlinear # add the linearized position to the dataframe as the 'lin_pos' column
    return pos_df
>>>>>>> 89853d88


def linearize_position(position: core.Position, sample_sec=3, method="isomap", sigma=2, **kwargs) -> core.Position:
    """linearize trajectory. Use method='PCA' for off-angle linear track, method='ISOMAP' for any non-linear track.
    ISOMAP is more versatile but also more computationally expensive.

    Parameters
    ----------
    track_names: list of track names, each must match an epoch in epochs class.
    sample_sec : int, optional
        sample a point every sample_sec seconds for training ISOMAP, by default 3. Lower it if inaccurate results
    method : str, optional
        by default 'ISOMAP' (for any continuous track, untested on t-maze as of 12/22/2020) or
        'PCA' (for straight tracks)

    """
    if isinstance(position, pd.DataFrame):
        pos_df = linearize_position_df(position, sample_sec=sample_sec, method=method, sigma=sigma, override_position_sampling_rate_Hz=None, **kwargs)
        xlinear = pos_df['lin_pos'].to_numpy()
        return core.Position.from_separate_arrays(pos_df['t'].to_numpy(), xlinear, lin_pos=xlinear, metadata=None)
    else:
        pos_df = position.to_dataframe() # convert from a Position object
        pos_df = linearize_position_df(pos_df, sample_sec=sample_sec, method=method, sigma=sigma, override_position_sampling_rate_Hz=position.sampling_rate, **kwargs)
        xlinear = pos_df['lin_pos'].to_numpy()
        return core.Position.from_separate_arrays(position.time, xlinear, lin_pos=xlinear, metadata=position.metadata)

    
    


def calculate_run_direction(
    position: core.Position,
<<<<<<< HEAD
    speed_thresh=(20, None),
    boundary=8.0,
    duration=(0.5, None),
    sep=1,
    min_distance=10,
    sigma=0.1,
=======
    speedthresh=(10, 20),
    merge_dur=2,
    min_dur=2,
    smooth_speed=50,
    min_dist=50,
>>>>>>> 89853d88
):
    """Divide running epochs into up (increasing values) and down (decreasing values).
    Currently only works for one dimensional position data

    Parameters
    ----------
<<<<<<< HEAD
    speed_thresh : tuple, optional
        low and high speed threshold for speed, by default (10, 20) in cm/s
    boundary: float
        boundaries of epochs are extended to this value, in cm/s
    duration : int, optional
        min and max duration of epochs, in seconds
    sep: int, optional
        epochs separated by less than this many seconds will be merged
    min_distance : int, optional
        the animal should cover this much distance in one direction within the lap to be included, by default 50 cm
    sigma : int, optional
        speed is smoothed, increase if epochs are fragmented, by default 10
=======
    speedthresh : tuple, optional
        low and high speed threshold for speed, by default (10, 20)
    merge_dur : int, optional
        two epochs if less than merge_dur (seconds) apart they will be merged , by default 2 seconds
    min_dur : int, optional
        minimum duration of a run epoch, by default 2 seconds
    smooth_speed : int, optional
        speed is smoothed, increase if epochs are fragmented, by default 50
    min_dist : int, optional
        the animal should cover this much distance in one direction within the lap to be included, by default 50
>>>>>>> 89853d88
    plot : bool, optional
        plots the epochs with position and speed data, by default True
    """

<<<<<<< HEAD
    metadata = locals()
    metadata.pop("position")
    assert position.ndim == 1, "Run direction only supports one dimensional position"

    sampling_rate = position.sampling_rate
    dt = 1 / sampling_rate
    x = position.x
    speed = gaussian_filter1d(position.speed, sigma=sigma / dt)

    starts, stops, peak_time, peak_speed = thresh_epochs(
        arr=speed,
        thresh=speed_thresh,
        length=duration,
        sep=sep,
        boundary=boundary,
        fs=sampling_rate,
=======
    assert position.ndim == 1, "Run direction only supports one dimensional position"

    trackingsampling_rate = position.time
    posdata = position.to_dataframe()

    posdata = posdata[(posdata.time > period[0]) & (posdata.time < period[1])]
    x = posdata.linear
    time = posdata.time
    speed = posdata.speed
    speed = gaussian_filter1d(posdata.speed, sigma=smooth_speed)

    high_speed = threshPeriods(
        speed,
        lowthresh=speedthresh[0],
        highthresh=speedthresh[1],
        minDistance=merge_dur * trackingsampling_rate,
        minDuration=min_dur * trackingsampling_rate,
>>>>>>> 89853d88
    )

    high_speed = np.vstack((starts, stops)).T
    high_speed = high_speed * sampling_rate  # convert to index locations
    val = []
    for epoch in high_speed.astype("int"):
        displacement = x[epoch[1]] - x[epoch[0]]
        # distance = np.abs(np.diff(x[epoch[0] : epoch[1]])).sum()

        if np.abs(displacement) > min_dist:
            if displacement < 0:
                val.append(-1)
            elif displacement > 0:
                val.append(1)
        else:
            val.append(0)
    val = np.asarray(val)

    # ---- deleting epochs where animal ran a little distance------
    ind_keep = val != 0
    high_speed = high_speed[ind_keep, :]
    val = val[ind_keep]
    peak_time = peak_time[ind_keep]
    peak_speed = peak_speed[ind_keep]

    high_speed = np.around(high_speed / trackingsampling_rate + period[0], 2)
    data = pd.DataFrame(high_speed, columns=["start", "stop"])
<<<<<<< HEAD
    data["label"] = np.where(val > 0, "up", "down")
    data["peak_time"] = peak_time + position.t_start
    data["peak_speed"] = peak_speed

    return core.Epoch(epochs=data, metadata=metadata)
=======
    # data["duration"] = np.diff(high_speed, axis=1)
    data["direction"] = np.where(val > 0, "forward", "backward")

    self.epochs = run_epochs

    return run_epochs


def calculate_run_epochs(
    position: core.Position,
    speedthresh=(10, 20),
    merge_dur=2,
    min_dur=2,
    smooth_speed=50,
):
    """Divide running epochs into forward and backward.
    Currently only works for one dimensional position data

    Parameters
    ----------
    speedthresh : tuple, optional
        low and high speed threshold for speed, by default (10, 20)
    merge_dur : int, optional
        two epochs if less than merge_dur (seconds) apart they will be merged , by default 2 seconds
    min_dur : int, optional
        minimum duration of a run epoch, by default 2 seconds
    smooth_speed : int, optional
        speed is smoothed, increase if epochs are fragmented, by default 50
    min_dist : int, optional
        the animal should cover this much distance in one direction within the lap to be included, by default 50
    plot : bool, optional
        plots the epochs with position and speed data, by default True
    """

    sampling_rate = position.sampling_rate

    x = position.x
    time = position.time
    speed = position.speed
    speed = gaussian_filter1d(position.speed, sigma=smooth_speed)

    high_speed = threshPeriods(
        speed,
        lowthresh=speedthresh[0],
        highthresh=speedthresh[1],
        minDistance=merge_dur * sampling_rate,
        minDuration=min_dur * sampling_rate,
    )
    val = []
    for epoch in high_speed:
        displacement = x[epoch[1]] - x[epoch[0]]
        # distance = np.abs(np.diff(x[epoch[0] : epoch[1]])).sum()

        if np.abs(displacement) > min_dist:
            if displacement < 0:
                val.append(-1)
            elif displacement > 0:
                val.append(1)
        else:
            val.append(0)
    val = np.asarray(val)

    # ---- deleting epochs where animal ran a little distance------
    high_speed = np.delete(high_speed, np.where(val == 0)[0], axis=0)
    val = np.delete(val, np.where(val == 0)[0])

    high_speed = np.around(high_speed / sampling_rate + period[0], 2)
    data = pd.DataFrame(high_speed, columns=["start", "stop"])
    # data["duration"] = np.diff(high_speed, axis=1)
    data["direction"] = np.where(val > 0, "forward", "backward")

    return run_epochs


def compute_position_grid_size(*any_1d_series, num_bins:tuple):
    """  Computes the required bin_sizes from the required num_bins (for each dimension independently)
    Usage:
    out_grid_bin_size, out_bins, out_bins_infos = compute_position_grid_size(curr_kdiba_pipeline.sess.position.x, curr_kdiba_pipeline.sess.position.y, num_bins=(64, 64))
    active_grid_bin = tuple(out_grid_bin_size)
    print(f'active_grid_bin: {active_grid_bin}') # (3.776841861770752, 1.043326930905373)
    
    History:
        Extracted from pyphocorehelpers.indexing_helpers import compute_position_grid_size for use in BaseDataSessionFormats
    
    """
    assert (len(any_1d_series)) == len(num_bins), f'(len(other_1d_series)) must be the same length as the num_bins tuple! But (len(other_1d_series)): {(len(any_1d_series))} and len(num_bins): {len(num_bins)}!'
    num_series = len(num_bins)
    out_bins = []
    out_bins_info = []
    out_bin_grid_step_size = np.zeros((num_series,))

    for i in np.arange(num_series):
        xbins, xbin_info = compute_spanning_bins(any_1d_series[i], num_bins=num_bins[i])
        out_bins.append(xbins)
        out_bins_info.append(xbin_info)
        out_bin_grid_step_size[i] = xbin_info.step

    return out_bin_grid_step_size, out_bins, out_bins_info
>>>>>>> 89853d88
<|MERGE_RESOLUTION|>--- conflicted
+++ resolved
@@ -5,18 +5,11 @@
 from sklearn.manifold import Isomap
 
 from .. import core
-<<<<<<< HEAD
-from ..utils.mathutil import contiguous_regions, thresh_epochs
-=======
 from neuropy.utils.mathutil import contiguous_regions, threshPeriods, compute_grid_bin_bounds, map_value
 from neuropy.utils.mixins.binning_helpers import compute_spanning_bins
->>>>>>> 89853d88
 
 from enum import Enum
 
-<<<<<<< HEAD
-def linearize_position(position: core.Position, sample_sec=3, method="isomap", sigma=2, dimensions=["x", "y"]):
-=======
 
 class RegularizationApproach(Enum):
     """Docstring for RegularizationApproach."""
@@ -26,52 +19,17 @@
     
 
 def linearize_position_df(pos_df: pd.DataFrame, sample_sec=3, method="isomap", sigma=2, override_position_sampling_rate_Hz=None, regularization_approach:RegularizationApproach=RegularizationApproach.RAW_VALUES):
->>>>>>> 89853d88
     """linearize trajectory. Use method='PCA' for off-angle linear track, method='ISOMAP' for any non-linear track.
     ISOMAP is more versatile but also more computationally expensive.
 
     Parameters
     ----------
-    position: core.Position
-        Position object containing spatial information
-    sample_sec: int, optional
-        Sample a point every sample_sec seconds for training ISOMAP, by default 3. Lower it if inaccurate results.
-    method: str, optional
+    track_names: list of track names, each must match an epoch in epochs class.
+    sample_sec : int, optional
+        sample a point every sample_sec seconds for training ISOMAP, by default 3. Lower it if inaccurate results
+    method : str, optional
         by default 'ISOMAP' (for any continuous track, untested on t-maze as of 12/22/2020) or
         'PCA' (for straight tracks)
-<<<<<<< HEAD
-    sigma: int, optional
-        Gaussian filter smoothing parameter, by default 2.
-    dimensions: list, optional
-        List of spatial dimensions to use, by default ["x", "y"].
-
-    Returns
-    -------
-    core.Position
-        A new Position object with linearized traces.
-    """
-    # Extract the specified dimensions
-    pos_components = []
-    for dim in dimensions:
-        if hasattr(position, dim):
-            pos_components.append(getattr(position, dim))
-        else:
-            raise ValueError(f"Dimeinos '{dim}' not found in the position object.")
-
-    # Combined dimensions
-    pos_array = np.vstack(pos_components).T
-
-    xlinear = None
-
-    if method.lower() == "pca":
-        pca = PCA(n_components=1)
-        xlinear = pca.fit_transform(pos_array).squeeze()
-    elif method.lower() == "isomap":
-        imap = Isomap(n_neighbors=5, n_components=2)
-
-        # Downsample points to reduce memory load and time
-        pos_ds = pos_array[0 : -1 : np.round(int(position.sampling_rate) * sample_sec)]
-=======
     override_position_sampling_rate_Hz: float, optional - ignored except for method="isomap". If provided, used for downsampling dataframe prior to computation. Otherwise sampling rate is approximated from pos_df['t'] column.
     
     Modifies:
@@ -94,16 +52,10 @@
             position_sampling_rate_Hz = 1.0 / np.nanmean(np.diff(pos_df['t'].to_numpy())) # In Hz, returns 29.969777
         num_end_samples = np.round(int(position_sampling_rate_Hz) * sample_sec)
         pos_ds = xy_pos[0:-1:num_end_samples]
->>>>>>> 89853d88
         imap.fit(pos_ds)
-        iso_pos = imap.transform(pos_array)
-
-        # Keep iso_pos here in case we want to use 2nd dimension (transverse to track)
+        iso_pos = imap.transform(xy_pos)
+        # Keep iso_pos here in case we want to use 2nd dimension (transverse to track) in future...
         if iso_pos.std(axis=0)[0] < iso_pos.std(axis=0)[1]:
-<<<<<<< HEAD
-            iso_pos[:, [0,1]] = iso_pos[:, [1,0]]
-        xlinear = iso_pos[:,0]
-=======
             iso_pos[:, [0, 1]] = iso_pos[:, [1, 0]]
         xlinear = iso_pos[:, 0]
     else:
@@ -124,7 +76,6 @@
         assert regularization_approach.name == RegularizationApproach.RAW_VALUES.name, f"Invalid regularization approach!"
     pos_df['lin_pos'] = xlinear # add the linearized position to the dataframe as the 'lin_pos' column
     return pos_df
->>>>>>> 89853d88
 
 
 def linearize_position(position: core.Position, sample_sec=3, method="isomap", sigma=2, **kwargs) -> core.Position:
@@ -133,13 +84,22 @@
 
     Parameters
     ----------
-    track_names: list of track names, each must match an epoch in epochs class.
-    sample_sec : int, optional
-        sample a point every sample_sec seconds for training ISOMAP, by default 3. Lower it if inaccurate results
-    method : str, optional
+    position: core.Position
+        Position object containing spatial information
+    sample_sec: int, optional
+        Sample a point every sample_sec seconds for training ISOMAP, by default 3. Lower it if inaccurate results.
+    method: str, optional
         by default 'ISOMAP' (for any continuous track, untested on t-maze as of 12/22/2020) or
         'PCA' (for straight tracks)
-
+    sigma: int, optional
+        Gaussian filter smoothing parameter, by default 2.
+    dimensions: list, optional
+        List of spatial dimensions to use, by default ["x", "y"].
+
+    Returns
+    -------
+    core.Position
+        A new Position object with linearized traces.
     """
     if isinstance(position, pd.DataFrame):
         pos_df = linearize_position_df(position, sample_sec=sample_sec, method=method, sigma=sigma, override_position_sampling_rate_Hz=None, **kwargs)
@@ -157,141 +117,13 @@
 
 def calculate_run_direction(
     position: core.Position,
-<<<<<<< HEAD
-    speed_thresh=(20, None),
-    boundary=8.0,
-    duration=(0.5, None),
-    sep=1,
-    min_distance=10,
-    sigma=0.1,
-=======
     speedthresh=(10, 20),
     merge_dur=2,
     min_dur=2,
     smooth_speed=50,
     min_dist=50,
->>>>>>> 89853d88
 ):
     """Divide running epochs into up (increasing values) and down (decreasing values).
-    Currently only works for one dimensional position data
-
-    Parameters
-    ----------
-<<<<<<< HEAD
-    speed_thresh : tuple, optional
-        low and high speed threshold for speed, by default (10, 20) in cm/s
-    boundary: float
-        boundaries of epochs are extended to this value, in cm/s
-    duration : int, optional
-        min and max duration of epochs, in seconds
-    sep: int, optional
-        epochs separated by less than this many seconds will be merged
-    min_distance : int, optional
-        the animal should cover this much distance in one direction within the lap to be included, by default 50 cm
-    sigma : int, optional
-        speed is smoothed, increase if epochs are fragmented, by default 10
-=======
-    speedthresh : tuple, optional
-        low and high speed threshold for speed, by default (10, 20)
-    merge_dur : int, optional
-        two epochs if less than merge_dur (seconds) apart they will be merged , by default 2 seconds
-    min_dur : int, optional
-        minimum duration of a run epoch, by default 2 seconds
-    smooth_speed : int, optional
-        speed is smoothed, increase if epochs are fragmented, by default 50
-    min_dist : int, optional
-        the animal should cover this much distance in one direction within the lap to be included, by default 50
->>>>>>> 89853d88
-    plot : bool, optional
-        plots the epochs with position and speed data, by default True
-    """
-
-<<<<<<< HEAD
-    metadata = locals()
-    metadata.pop("position")
-    assert position.ndim == 1, "Run direction only supports one dimensional position"
-
-    sampling_rate = position.sampling_rate
-    dt = 1 / sampling_rate
-    x = position.x
-    speed = gaussian_filter1d(position.speed, sigma=sigma / dt)
-
-    starts, stops, peak_time, peak_speed = thresh_epochs(
-        arr=speed,
-        thresh=speed_thresh,
-        length=duration,
-        sep=sep,
-        boundary=boundary,
-        fs=sampling_rate,
-=======
-    assert position.ndim == 1, "Run direction only supports one dimensional position"
-
-    trackingsampling_rate = position.time
-    posdata = position.to_dataframe()
-
-    posdata = posdata[(posdata.time > period[0]) & (posdata.time < period[1])]
-    x = posdata.linear
-    time = posdata.time
-    speed = posdata.speed
-    speed = gaussian_filter1d(posdata.speed, sigma=smooth_speed)
-
-    high_speed = threshPeriods(
-        speed,
-        lowthresh=speedthresh[0],
-        highthresh=speedthresh[1],
-        minDistance=merge_dur * trackingsampling_rate,
-        minDuration=min_dur * trackingsampling_rate,
->>>>>>> 89853d88
-    )
-
-    high_speed = np.vstack((starts, stops)).T
-    high_speed = high_speed * sampling_rate  # convert to index locations
-    val = []
-    for epoch in high_speed.astype("int"):
-        displacement = x[epoch[1]] - x[epoch[0]]
-        # distance = np.abs(np.diff(x[epoch[0] : epoch[1]])).sum()
-
-        if np.abs(displacement) > min_dist:
-            if displacement < 0:
-                val.append(-1)
-            elif displacement > 0:
-                val.append(1)
-        else:
-            val.append(0)
-    val = np.asarray(val)
-
-    # ---- deleting epochs where animal ran a little distance------
-    ind_keep = val != 0
-    high_speed = high_speed[ind_keep, :]
-    val = val[ind_keep]
-    peak_time = peak_time[ind_keep]
-    peak_speed = peak_speed[ind_keep]
-
-    high_speed = np.around(high_speed / trackingsampling_rate + period[0], 2)
-    data = pd.DataFrame(high_speed, columns=["start", "stop"])
-<<<<<<< HEAD
-    data["label"] = np.where(val > 0, "up", "down")
-    data["peak_time"] = peak_time + position.t_start
-    data["peak_speed"] = peak_speed
-
-    return core.Epoch(epochs=data, metadata=metadata)
-=======
-    # data["duration"] = np.diff(high_speed, axis=1)
-    data["direction"] = np.where(val > 0, "forward", "backward")
-
-    self.epochs = run_epochs
-
-    return run_epochs
-
-
-def calculate_run_epochs(
-    position: core.Position,
-    speedthresh=(10, 20),
-    merge_dur=2,
-    min_dur=2,
-    smooth_speed=50,
-):
-    """Divide running epochs into forward and backward.
     Currently only works for one dimensional position data
 
     Parameters
@@ -310,6 +142,84 @@
         plots the epochs with position and speed data, by default True
     """
 
+    assert position.ndim == 1, "Run direction only supports one dimensional position"
+
+    trackingsampling_rate = position.time
+    posdata = position.to_dataframe()
+
+    posdata = posdata[(posdata.time > period[0]) & (posdata.time < period[1])]
+    x = posdata.linear
+    time = posdata.time
+    speed = posdata.speed
+    speed = gaussian_filter1d(posdata.speed, sigma=smooth_speed)
+
+    high_speed = threshPeriods(
+        speed,
+        lowthresh=speedthresh[0],
+        highthresh=speedthresh[1],
+        minDistance=merge_dur * trackingsampling_rate,
+        minDuration=min_dur * trackingsampling_rate,
+    )
+
+    high_speed = np.vstack((starts, stops)).T
+    high_speed = high_speed * sampling_rate  # convert to index locations
+    val = []
+    for epoch in high_speed.astype("int"):
+        displacement = x[epoch[1]] - x[epoch[0]]
+        # distance = np.abs(np.diff(x[epoch[0] : epoch[1]])).sum()
+
+        if np.abs(displacement) > min_dist:
+            if displacement < 0:
+                val.append(-1)
+            elif displacement > 0:
+                val.append(1)
+        else:
+            val.append(0)
+    val = np.asarray(val)
+
+    # ---- deleting epochs where animal ran a little distance------
+    ind_keep = val != 0
+    high_speed = high_speed[ind_keep, :]
+    val = val[ind_keep]
+    peak_time = peak_time[ind_keep]
+    peak_speed = peak_speed[ind_keep]
+
+    high_speed = np.around(high_speed / trackingsampling_rate + period[0], 2)
+    data = pd.DataFrame(high_speed, columns=["start", "stop"])
+    # data["duration"] = np.diff(high_speed, axis=1)
+    data["direction"] = np.where(val > 0, "forward", "backward")
+
+    self.epochs = run_epochs
+
+    return run_epochs
+
+
+def calculate_run_epochs(
+    position: core.Position,
+    speedthresh=(10, 20),
+    merge_dur=2,
+    min_dur=2,
+    smooth_speed=50,
+):
+    """Divide running epochs into forward and backward.
+    Currently only works for one dimensional position data
+
+    Parameters
+    ----------
+    speedthresh : tuple, optional
+        low and high speed threshold for speed, by default (10, 20)
+    merge_dur : int, optional
+        two epochs if less than merge_dur (seconds) apart they will be merged , by default 2 seconds
+    min_dur : int, optional
+        minimum duration of a run epoch, by default 2 seconds
+    smooth_speed : int, optional
+        speed is smoothed, increase if epochs are fragmented, by default 50
+    min_dist : int, optional
+        the animal should cover this much distance in one direction within the lap to be included, by default 50
+    plot : bool, optional
+        plots the epochs with position and speed data, by default True
+    """
+
     sampling_rate = position.sampling_rate
 
     x = position.x
@@ -374,4 +284,3 @@
         out_bin_grid_step_size[i] = xbin_info.step
 
     return out_bin_grid_step_size, out_bins, out_bins_info
->>>>>>> 89853d88
