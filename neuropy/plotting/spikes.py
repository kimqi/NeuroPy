--- conflicted
+++ resolved
@@ -77,7 +77,6 @@
     ax.set_ylabel("Spike counts")
 
 
-<<<<<<< HEAD
 def plot_correlograms(
         neurons : core.Neurons,
         neuron_inds,
@@ -165,8 +164,6 @@
     return ax
 
 
-=======
->>>>>>> 6aa19aab
 def plot_ccg(self, clus_use, type="all", bin_size=0.001, window_size=0.05, ax=None):
 
     """Plot CCG for clusters in clus_use (list, max length = 2). Supply only one cluster in clus_use for ACG only.
@@ -209,7 +206,6 @@
     winsize_bins = 2 * int(0.5 * window_size / bin_size) + 1
     bins = np.linspace(0, 1, winsize_bins)
     for a, ccg in zip(ax.reshape(-1), ccgs.reshape(-1, ccgs.shape[2])):
-<<<<<<< HEAD
         a.bar(bins, ccg, width=bins[1] - bins[0])
 
         if is_acg:
@@ -218,11 +214,7 @@
             a.axvline(0.002, color='blue', linestyle='--', linewidth=1)  # Line at +1 ms
 
         a.set_xticks([-window_size / 2, 0, window_size / 2])
-=======
-        a.bar(bins, ccg, width=1 / (winsize_bins - 1))
-        a.set_xticks([0, 1])
-        a.set_xticklabels(np.ones((2,)) * np.round(window_size / 2, 2))
->>>>>>> 6aa19aab
+
         a.set_xlabel("Time (s)")
         a.set_ylabel("Spike Count")
         pretty_plot(a)
